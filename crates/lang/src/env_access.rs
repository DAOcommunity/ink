// Copyright 2018-2021 Parity Technologies (UK) Ltd.
//
// Licensed under the Apache License, Version 2.0 (the "License");
// you may not use this file except in compliance with the License.
// You may obtain a copy of the License at
//
//     http://www.apache.org/licenses/LICENSE-2.0
//
// Unless required by applicable law or agreed to in writing, software
// distributed under the License is distributed on an "AS IS" BASIS,
// WITHOUT WARRANTIES OR CONDITIONS OF ANY KIND, either express or implied.
// See the License for the specific language governing permissions and
// limitations under the License.

use core::marker::PhantomData;
use ink_env::{
    call::{
        utils::ReturnType,
        CallParams,
        CreateParams,
    },
    hash::{
        CryptoHash,
        HashOutput,
    },
    Environment,
    RentParams,
    Result,
};
use ink_primitives::Key;

use crate::ChainExtensionInstance;

/// The environment of the compiled ink! smart contract.
pub trait ContractEnv {
    /// The environment type.
    type Env: ::ink_env::Environment;
}

/// Simplifies interaction with the host environment via `self`.
///
/// # Note
///
/// This is generally implemented for storage structs that include
/// their environment in order to allow the different dispatch functions
/// to use it for returning the contract's output.
pub trait Env {
    /// The access wrapper.
    type EnvAccess;

    /// Accesses the environment with predefined environmental types.
    fn env(self) -> Self::EnvAccess;
}

/// Simplifies interaction with the host environment via `Self`.
///
/// # Note
///
/// This is generally implemented for storage structs that include
/// their environment in order to allow the different dispatch functions
/// to use it for returning the contract's output.
pub trait StaticEnv {
    /// The access wrapper.
    type EnvAccess;

    /// Accesses the environment with predefined environmental types.
    fn env() -> Self::EnvAccess;
}

/// A typed accessor to the environment.
///
/// This allows ink! messages to make use of the environment efficiently
/// and user friendly while also maintaining access invariants.
#[derive(Copy, Clone)]
pub struct EnvAccess<'a, T> {
    /// Tricks the Rust compiler into thinking that we use `T`.
    marker: PhantomData<fn() -> &'a T>,
}

impl<'a, T> Default for EnvAccess<'a, T> {
    #[inline]
    fn default() -> Self {
        Self {
            marker: Default::default(),
        }
    }
}

impl<'a, E> core::fmt::Debug for EnvAccess<'a, E> {
    fn fmt(&self, f: &mut core::fmt::Formatter) -> core::fmt::Result {
        f.debug_struct("EnvAccess").finish()
    }
}

impl<'a, T> EnvAccess<'a, T>
where
    T: Environment,
    <T as Environment>::ChainExtension: ChainExtensionInstance,
{
    /// Allows to call one of the available defined chain extension methods.
    pub fn extension(
        self,
    ) -> <<T as Environment>::ChainExtension as ChainExtensionInstance>::Instance {
        <<T as Environment>::ChainExtension as ChainExtensionInstance>::instantiate()
    }
}

impl<'a, T> EnvAccess<'a, T>
where
    T: Environment,
{
    /// Returns the address of the caller of the executed contract.
    ///
    /// # Example
    ///
    /// ```
    /// use ink_prelude;
    ///
    /// #[ink(message, payable)]
    /// pub fn call_me(&self) {
    ///     let caller = self.env().caller();
    ///     let message = ink_prelude::format!("got a call from {:?}", caller);
    ///     ink_env::debug_println(&message);
    /// }
    /// ```
    ///
    /// # Note
    ///
    /// For more details visit: [`ink_env::caller`]
    pub fn caller(self) -> T::AccountId {
        ink_env::caller::<T>().expect("couldn't decode caller")
    }

    /// Returns the transferred balance for the contract execution.
    ///
    /// # Example
    ///
    /// ```
    /// use ink_prelude;
    ///
    /// /// Allows funding the contract. Prints a debug message with the transferred balance.
    /// #[ink(message, payable)]
    /// pub fn fund(&self) {
    ///     let caller = self.env().caller();
    ///     let value = self.env().transferred_balance();
    ///     let message = ink_prelude::format!("thanks for the funding of {:?} from {:?}", value, caller);
    ///     ink_env::debug_println(&message);
    /// }
    /// ```
    ///
    /// # Note
    ///
    /// For more details visit: [`ink_env::transferred_balance`]
    pub fn transferred_balance(self) -> T::Balance {
        ink_env::transferred_balance::<T>().expect("couldn't decode transferred balance")
    }

    /// Returns the price for the specified amount of gas.
    ///
    /// # Example
    ///
    /// ```
    /// let price = self.env().weight_to_fee(13);
    /// ```
    ///
    /// # Note
    ///
    /// For more details visit: [`ink_env::weight_to_fee`]
    pub fn weight_to_fee(self, gas: u64) -> T::Balance {
        ink_env::weight_to_fee::<T>(gas).expect("couldn't decode weight fee")
    }

    /// Returns the amount of gas left for the contract execution.
    ///
    /// # Example
    ///
    /// ```
    /// let gas_left = self.env().gas_left();
    /// ```
    ///
    /// # Note
    ///
    /// For more details visit: [`ink_env::gas_left`]
    pub fn gas_left(self) -> T::Balance {
        ink_env::gas_left::<T>().expect("couldn't decode gas left")
    }

    /// Returns the timestamp of the current block.
    ///
    /// # Example
    ///
    /// ```
    /// let now = self.env().block_timestamp();
    /// ```
    ///
    /// # Note
    ///
    /// For more details visit: [`ink_env::block_timestamp`]
    pub fn block_timestamp(self) -> T::Timestamp {
        ink_env::block_timestamp::<T>().expect("couldn't decode block time stamp")
    }

    /// Returns the account ID of the executed contract.
    ///
    /// # Example
    ///
    /// ```
    /// use ink_prelude;
    ///
    /// /// Prints a debug message with the called contract's account id.
    /// #[ink(message, payable)]
    /// pub fn call_me(&self) {
    ///     let account_id = self.env().account_id();
    ///     let message = ink_prelude::format!("contract's account id is {:?}", account_id);
    ///     ink_env::debug_println(&message);
    /// }
    /// ```
    ///
    /// # Note
    ///
    /// For more details visit: [`ink_env::account_id`]
    pub fn account_id(self) -> T::AccountId {
        ink_env::account_id::<T>().expect("couldn't decode contract account ID")
    }

    /// Returns the balance of the executed contract.
    ///
    /// # Example
    ///
    /// ```
    /// let contracts_balance = self.env().balance();
    /// ```
    ///
    /// # Note
    ///
    /// For more details visit: [`ink_env::balance`]
    pub fn balance(self) -> T::Balance {
        ink_env::balance::<T>().expect("couldn't decode contract balance")
    }

    /// Returns the current rent allowance for the executed contract.
    ///
    /// # Example
    ///
    /// ```
    /// let allowance = self.env().rent_allowance();
    /// ```
    ///
    /// # Note
    ///
    /// For more details visit: [`ink_env::rent_allowance`]
    pub fn rent_allowance(self) -> T::Balance {
        ink_env::rent_allowance::<T>().expect("couldn't decode contract rent allowance")
    }

<<<<<<< HEAD
    /// Sets the rent allowance of the executed contract to the new value.
    ///
    /// # Example
    ///
    /// ```
    /// self.env().set_rent_allowance(self.env().balance / 2);
    /// ```
    ///
    /// # Note
    ///
    /// For more details visit: [`ink_env::set_rent_allowance`]
    pub fn set_rent_allowance(self, new_value: T::Balance) {
        ink_env::set_rent_allowance::<T>(new_value)
=======
    /// Returns information needed for rent calculations.
    ///
    /// # Note
    ///
    /// For more details visit: [`ink_env::RentParams`]
    pub fn rent_params(self) -> RentParams<T> {
        ink_env::rent_params::<T>().expect("couldn't decode contract rent params")
>>>>>>> e9dc5420
    }

    /// Returns the current block number.
    ///
    /// # Example
    ///
    /// ```
    /// let block_number = self.env().block_number();
    /// ```
    ///
    /// # Note
    ///
    /// For more details visit: [`ink_env::block_number`]
    pub fn block_number(self) -> T::BlockNumber {
        ink_env::block_number::<T>().expect("couldn't decode block number")
    }

    /// Returns the minimum balance that is required for creating an account.
    ///
    /// # Example
    ///
    /// ```
    /// let minimum_balance = self.env().minimum_balance();
    /// ```
    ///
    /// # Note
    ///
    /// For more details visit: [`ink_env::minimum_balance`]
    pub fn minimum_balance(self) -> T::Balance {
        ink_env::minimum_balance::<T>().expect("couldn't decode minimum account balance")
    }

    /// Returns the tombstone deposit for the contracts chain.
    ///
    /// # Example
    ///
    /// ```
    /// let tombstone_deposit = self.env().tombstone_deposit();
    /// ```
    ///
    /// # Note
    ///
    /// For more details visit: [`ink_env::tombstone_deposit`]
    pub fn tombstone_deposit(self) -> T::Balance {
        ink_env::tombstone_deposit::<T>().expect("couldn't decode tombstone deposits")
    }

    /// Instantiates another contract.
    ///
    /// # Example
    ///
    /// ```
    /// # use ::ink_env::{
    /// #     Environment,
    /// #     DefaultEnvironment,
    /// #     call::{build_create, Selector, ExecutionInput, FromAccountId}
    /// # };
    /// # type Hash = <DefaultEnvironment as Environment>::Hash;
    /// # type AccountId = <DefaultEnvironment as Environment>::AccountId;
    /// # type Salt = &'static [u8];
    /// # struct MyContract;
    /// # impl FromAccountId<DefaultEnvironment> for MyContract {
    /// #     fn from_account_id(account_id: AccountId) -> Self { Self }
    /// # }
    /// /// Instantiates another contract.
    /// #[ink(message)]
    /// pub fn instantiate_contract(&self) -> AccountId {
    ///     let create_params = build_create::<DefaultEnvironment, MyContract>()
    ///         .code_hash(Hash::from([0x42; 32]))
    ///         .gas_limit(4000)
    ///         .endowment(25)
    ///         .exec_input(
    ///             ExecutionInput::new(Selector::new([0xCA, 0xFE, 0xBA, 0xBE]))
    ///                 .push_arg(42)
    ///                 .push_arg(true)
    ///                 .push_arg(&[0x10u8; 32])
    ///             )
    ///         .salt_bytes(&[0xCA, 0xFE, 0xBA, 0xBE])
    ///         .params();
    ///     self.env().instantiate_contract(&create_params).expect("instantiation must succeed")
    /// }
    /// ```
    ///
    /// See [our `delegator` example](https://github.com/paritytech/ink/tree/master/examples/delegator)
    /// for a complete contract example.
    ///
    /// # Note
    ///
    /// For more details visit: [`ink_env::instantiate_contract`]
    pub fn instantiate_contract<Args, Salt, C>(
        self,
        params: &CreateParams<T, Args, Salt, C>,
    ) -> Result<T::AccountId>
    where
        Args: scale::Encode,
        Salt: AsRef<[u8]>,
    {
        ink_env::instantiate_contract::<T, Args, Salt, C>(params)
    }

    /// Invokes a contract message without fetching its result.
    ///
    /// # Example
    ///
    /// ```
    /// # use ::ink_env::{
    /// #     Environment,
    /// #     DefaultEnvironment,
    /// #     call::{build_call, Selector, ExecutionInput}
    /// # };
    /// # type AccountId = <DefaultEnvironment as Environment>::AccountId;
    /// /// Invokes another contract message without fetching the result.
    /// #[ink(message)]
    /// pub fn invoke_contract(&self) {
    ///     let call_params = build_call::<DefaultEnvironment>()
    ///         .callee(AccountId::from([0x42; 32]))
    ///         .gas_limit(5000)
    ///         .transferred_value(10)
    ///         .exec_input(
    ///             ExecutionInput::new(Selector::new([0xCA, 0xFE, 0xBA, 0xBE]))
    ///                 .push_arg(42)
    ///                 .push_arg(true)
    ///                 .push_arg(&[0x10u8; 32])
    ///         )
    ///         .returns::<()>()
    ///         .params();
    ///     self.env().invoke_contract(&call_params).expect("call invocation must succeed");
    /// }
    /// ```
    ///
    /// # Note
    ///
    /// For more details visit: [`ink_env::invoke_contract`]
    pub fn invoke_contract<Args>(self, params: &CallParams<T, Args, ()>) -> Result<()>
    where
        Args: scale::Encode,
    {
        ink_env::invoke_contract::<T, Args>(params)
    }

    /// Evaluates a contract message and returns its result.
    ///
    /// # Example
    ///
    /// ```
    /// # use ::ink_env::{
    /// #     Environment,
    /// #     DefaultEnvironment,
    /// #     call::{build_call, Selector, ExecutionInput}
    /// # };
    /// # type AccountId = <DefaultEnvironment as Environment>::AccountId;
    /// /// Evaluates a contract message and fetches the result.
    /// #[ink(message)]
    /// pub fn invoke_contract(&self) -> i32 {
    ///     let call_params = build_call::<DefaultEnvironment>()
    ///         .callee(AccountId::from([0x42; 32]))
    ///         .gas_limit(5000)
    ///         .transferred_value(10)
    ///         .exec_input(
    ///             ExecutionInput::new(Selector::new([0xCA, 0xFE, 0xBA, 0xBE]))
    ///                 .push_arg(42)
    ///                 .push_arg(true)
    ///                 .push_arg(&[0x10u8; 32])
    ///         )
    ///         .returns::<i32>()
    ///         .params();
    ///     self.env().eval_contract(&call_params).expect("call invocation must succeed")
    /// }
    /// ```
    ///
    /// # Note
    ///
    /// For more details visit: [`ink_env::eval_contract`]
    pub fn eval_contract<Args, R>(
        self,
        params: &CallParams<T, Args, ReturnType<R>>,
    ) -> Result<R>
    where
        Args: scale::Encode,
        R: scale::Decode,
    {
        ink_env::eval_contract::<T, Args, R>(params)
    }

    /// Restores a smart contract from its tombstone state.
    ///
    /// # Example
    ///
    /// ```
    /// # type Hash = <DefaultEnvironment as Environment>::Hash;
    /// # use ::ink_env::{
    /// #     Environment,
    /// #     DefaultEnvironment,
    /// # };
    /// # type AccountId = <DefaultEnvironment as Environment>::AccountId;
    /// /// Simple resurrection of a contract.
    /// #[ink(message)]
    /// pub fn resurrect(&self, contract: AccountId) {
    ///     self.env().restore_contract(contract,
    ///         Hash::from([0x42; 32]),
    ///         1000,
    ///         &[]
    ///     )
    /// }
    /// ```
    ///
    /// # Note
    ///
    /// For more details visit: [`ink_env::restore_contract`]
    pub fn restore_contract(
        self,
        account_id: T::AccountId,
        code_hash: T::Hash,
        rent_allowance: T::Balance,
        filtered_keys: &[Key],
    ) {
        ink_env::restore_contract::<T>(
            account_id,
            code_hash,
            rent_allowance,
            filtered_keys,
        )
    }

    /// Terminates the existence of a contract without creating a tombstone.
    ///
    /// # Example
    ///
    /// ```
    /// /// Terminates with the caller as beneficiary.
    /// #[ink(message)]
    /// pub fn terminate_me(&mut self) {
    ///     self.env().terminate_contract(self.env().caller());
    /// }
    /// ```
    ///
    /// # Note
    ///
    /// For more details visit: [`ink_env::terminate_contract`]
    pub fn terminate_contract(self, beneficiary: T::AccountId) -> ! {
        ink_env::terminate_contract::<T>(beneficiary)
    }

    /// Transfers value from the contract to the destination account ID.
    ///
    /// # Example
    ///
    /// ```
    /// /// Transfers the token amount ten to the caller.
    /// #[ink(message)]
    /// pub fn give_me_ten(&mut self) {
    ///     let value: Balance = 10;
    ///     self.env().transfer(self.env().caller(), value).expect("transfer failed");
    /// }
    /// ```
    ///
    /// # Note
    ///
    /// For more details visit: [`ink_env::transfer`]
    pub fn transfer(self, destination: T::AccountId, value: T::Balance) -> Result<()> {
        ink_env::transfer::<T>(destination, value)
    }

    /// Returns a random hash seed.
    ///
    /// # Example
    ///
    /// ```
    /// #[ink(message)]
    /// pub fn random_bool(&self) -> bool {
    ///     let additional_randomness = &[];
    ///     let (hash, _block_number) = self.env().random(additional_randomness);
    ///     hash.as_ref()[0] != 0
    /// }
    /// ```
    ///
    /// # Note
    ///
    /// For more details visit: [`ink_env::random`]
    pub fn random(self, subject: &[u8]) -> (T::Hash, T::BlockNumber) {
        ink_env::random::<T>(subject).expect("couldn't decode randomized hash")
    }

    /// Computes the hash of the given bytes using the cryptographic hash `H`.
    ///
    /// # Example
    ///
    /// ```
    /// use ink_env::hash::{Sha2x256, HashOutput};
    ///
    /// let input: &[u8] = &[13, 14, 15];
    /// let mut output = <Sha2x256 as HashOutput>::Type::default(); // 256-bit buffer
    /// let hash  = ink_env::hash_bytes::<Sha2x256>(input, &mut output);
    /// ```
    ///
    /// # Note
    ///
    /// For more details visit: [`ink_env::hash_bytes`]
    pub fn hash_bytes<H>(self, input: &[u8]) -> <H as HashOutput>::Type
    where
        H: CryptoHash,
    {
        let mut output = <H as HashOutput>::Type::default();
        ink_env::hash_bytes::<H>(input, &mut output);
        output
    }

    /// Computes the hash of the given SCALE encoded value using the cryptographic hash `H`.
    ///
    /// # Example
    ///
    /// ```
    /// use ink_env::hash::{Sha2x256, HashOutput};
    ///
    /// let encodable = (42, "foo", true); // Implements `scale::Encode`
    /// let mut output = <Sha2x256 as HashOutput>::Type::default(); // 256-bit buffer
    /// ink_env::hash_encoded::<Sha2x256, _>(&encodable, &mut output);
    ///
    /// const EXPECTED: [u8; 32] = [
    ///   243, 242, 58, 110, 205, 68, 100, 244, 187, 55, 188, 248,  29, 136, 145, 115,
    ///   186, 134, 14, 175, 178, 99, 183,  21,   4, 94,  92,  69, 199, 207, 241, 179,
    /// ];
    /// assert_eq!(output, EXPECTED);
    /// ```
    ///
    /// # Note
    ///
    /// For more details visit: [`ink_env::hash_encoded`]
    pub fn hash_encoded<H, V>(self, value: &V) -> <H as HashOutput>::Type
    where
        H: CryptoHash,
        V: scale::Encode,
    {
        let mut output = <H as HashOutput>::Type::default();
        ink_env::hash_encoded::<H, V>(value, &mut output);
        output
    }
}<|MERGE_RESOLUTION|>--- conflicted
+++ resolved
@@ -253,7 +253,6 @@
         ink_env::rent_allowance::<T>().expect("couldn't decode contract rent allowance")
     }
 
-<<<<<<< HEAD
     /// Sets the rent allowance of the executed contract to the new value.
     ///
     /// # Example
@@ -267,7 +266,8 @@
     /// For more details visit: [`ink_env::set_rent_allowance`]
     pub fn set_rent_allowance(self, new_value: T::Balance) {
         ink_env::set_rent_allowance::<T>(new_value)
-=======
+    }
+
     /// Returns information needed for rent calculations.
     ///
     /// # Note
@@ -275,7 +275,6 @@
     /// For more details visit: [`ink_env::RentParams`]
     pub fn rent_params(self) -> RentParams<T> {
         ink_env::rent_params::<T>().expect("couldn't decode contract rent params")
->>>>>>> e9dc5420
     }
 
     /// Returns the current block number.
