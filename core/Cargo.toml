--- conflicted
+++ resolved
@@ -64,15 +64,6 @@
     "num-traits/std",
     # Enables hashing crates for off-chain environment.
     "sha2",
-<<<<<<< HEAD
-    "tiny-keccak",
-=======
     "sha3",
     "blake2",
-]
-ink-generate-abi = [
-    "ink_abi",
->>>>>>> 13eb43e2
-    "type-metadata",
-    "ink_abi",
 ]